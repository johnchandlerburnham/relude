<<<<<<< HEAD
0.1.13
======

* Add lenses from `microlens`.
* Add `(<&>)`.
* Reexport `(&)` from `Data.Function` if it's present there instead
  of always defining our own (this is actually done by reexporting it
  from `Lens.Micro` which does the right thing).
* Fix a space leak in `whenJust`.

0.1.12
======

* Use custom classes instead of `Foldable`. Thanks to this, `length` and similar functions can't anymore be used on tuples or `Maybe`, but can be used on e.g. `Text`, `ByteString` and `IntSet`.

* Add `allM`, `anyM,` `andM`, `orM`.

* Reexport `fail` and `MonadFail`.

0.1.11
======

* Add specialized print functions for `ByteString`
* Export more stuff from `Semigroup` and use `(<>)` from `Monoid`
* Export `Hashable`

0.1.10
======

* Generalize most `IO` functions to `MonadIO`
* Make `die` available for older versions of base
=======
0.2
====

* Expose `Symbol` and `Nat` types from `GHC.TypeLits` by default.
* Switch exported `(<>)` to be from `Data.Monoid` instead of Semigroup.
* Expose `putByteString` and `putLByteString` monomorphic versions of `putStrLn` functions
* Export `genericLength` and other generic list return functions.
* Rename `msg` to `fatalErrorMessage`.
* Export `ExceptT`, `ReaderT`, and `StateT` constructors.
* Mask `displayException` from default exports.
* Mask `stToIO` from default exports.
* Export `NonEmpty` type and constructor for Base 4.9 only.
* Export `Data.Semigroup` type and functions for Base 4.9 only.
* Restrict exported symbols from ``async`` to set available in 2.0.
>>>>>>> 12cd9fae

0.1.9
=====

* Make `sum` and `product` strict

0.1.8
=====

* ``foreach`` for applicative traversals.
* ``hush`` function for error handling.
* ``tryIO`` function for error handling.
* ``pass`` function for noop applicative branches.
* Mask ``Handler`` typeclass export.
* Mask ``yield`` function export.

0.1.7
=====

* Exports monadic ``(>>)`` operator by default.
* Adds ``traceId`` and ``traceShowId`` functions.
* Exports``reader`` and ``state``  functions by default.
* Export lifted ``throwIO`` and ``throwTo`` functions.

0.1.6
=====

* Adds uncatchable panic exception throwing using Text message.
* Removes ``printf``
* Removes ``string-conv`` dependency so Stack build works without ``extra-deps``.
* Brings ``Callstack`` machinery in for GHC 8.x.
* Removes ``throw`` and ``assert`` from ``Control.Exception`` exports.
* Removes ``unsafeShiftL`` and ``unsafeShiftR`` from ``Data.Bits`` exports.
* Reexport ``throw`` as ``unsafeThrow`` via Unsafe module.
* Hides all Show class functions. Only the Class itself is exported. Forbids custom instances that are not GHC derived.
* Export`` encodeUtf8`` and ``decodeUtf8`` functions by default.
* Adds ``unsnoc`` function.

0.1.5
=====

* Initial release.<|MERGE_RESOLUTION|>--- conflicted
+++ resolved
@@ -1,4 +1,14 @@
-<<<<<<< HEAD
+0.2
+===
+
+* Expose `Symbol` and `Nat` types from `GHC.TypeLits` by default.
+* Export `genericLength` and other generic list return functions.
+* Rename `msg` to `fatalErrorMessage`.
+* Export `ExceptT`
+* Export `ReaderT`, and `StateT` constructors.
+* Export `NonEmpty` type and constructor for Base 4.9 only.
+* Export `Data.Semigroup` type and functions for Base 4.9 only.
+
 0.1.13
 ======
 
@@ -21,8 +31,8 @@
 0.1.11
 ======
 
-* Add specialized print functions for `ByteString`
-* Export more stuff from `Semigroup` and use `(<>)` from `Monoid`
+* Expose `putByteString` and `putLByteString` monomorphic versions of `putStrLn` functions
+* Switch exported `(<>)` to be from `Data.Monoid` instead of Semigroup.
 * Export `Hashable`
 
 0.1.10
@@ -30,22 +40,6 @@
 
 * Generalize most `IO` functions to `MonadIO`
 * Make `die` available for older versions of base
-=======
-0.2
-====
-
-* Expose `Symbol` and `Nat` types from `GHC.TypeLits` by default.
-* Switch exported `(<>)` to be from `Data.Monoid` instead of Semigroup.
-* Expose `putByteString` and `putLByteString` monomorphic versions of `putStrLn` functions
-* Export `genericLength` and other generic list return functions.
-* Rename `msg` to `fatalErrorMessage`.
-* Export `ExceptT`, `ReaderT`, and `StateT` constructors.
-* Mask `displayException` from default exports.
-* Mask `stToIO` from default exports.
-* Export `NonEmpty` type and constructor for Base 4.9 only.
-* Export `Data.Semigroup` type and functions for Base 4.9 only.
-* Restrict exported symbols from ``async`` to set available in 2.0.
->>>>>>> 12cd9fae
 
 0.1.9
 =====
