--- conflicted
+++ resolved
@@ -2,63 +2,17 @@
 {-# LANGUAGE NoImplicitPrelude #-}
 {-# LANGUAGE Safe              #-}
 
-<<<<<<< HEAD
 module Functor
        ( Functor (..)
        , void
        , ($>)
        , (<$>)
+       , (<<$>>)
        ) where
 
-#if (__GLASGOW_HASKELL__ >= 710)
+import           Data.Function ((.))
 import           Data.Functor  (Functor (..), void, ($>), (<$>))
-#else
-import           Data.Function (flip, (.))
-import           Data.Functor  (Functor (..), (<$>))
-=======
-module Functor (
-  Functor(..),
-  ($>),
-  (<$>),
-  (<<$>>),
-  void,
-) where
-
-import Data.Function ((.))
-
-#if MIN_VERSION_base(4,7,0)
-import Data.Functor (
-    Functor(..)
-  , ($>)
-  , (<$>)
-  , void
-  )
-#else
-import Data.Functor (
-    Functor(..)
-  , (<$>)
-  )
-
-import Data.Function (flip)
->>>>>>> 12cd9fae
-
-infixl 4 $>
-
-($>) :: Functor f => f a -> b -> f b
-($>) = flip (<$)
-
-<<<<<<< HEAD
--- TODO: define it properly to be able to export
-(<<$>>) :: (Functor f, Functor g) => (a -> b) -> f (g a) -> f (g b)
-(<<$>>) = fmap . fmap
-
-=======
->>>>>>> 12cd9fae
-void :: Functor f => f a -> f ()
-void x = () <$ x
-#endif
 
 infixl 4 <<$>>
-
 (<<$>>) :: (Functor f, Functor g) => (a -> b) -> f (g a) -> f (g b)
 (<<$>>) = fmap . fmap