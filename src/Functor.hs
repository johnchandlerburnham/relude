--- conflicted
+++ resolved
@@ -4,28 +4,23 @@
 
 module Functor
        ( Functor (..)
+       , void
        , ($>)
        , (<$>)
-       , void
        ) where
 
 #if (__GLASGOW_HASKELL__ >= 710)
 import           Data.Functor  (Functor (..), void, ($>), (<$>))
 #else
+import           Data.Function (flip, (.))
 import           Data.Functor  (Functor (..), (<$>))
-
-<<<<<<< HEAD
-import           Data.Function (flip)
-=======
-import Data.Function (flip)
-import Data.Function ((.))
->>>>>>> 077198f1
 
 infixl 4 $>
 
 ($>) :: Functor f => f a -> b -> f b
 ($>) = flip (<$)
 
+-- TODO: define it properly to be able to export
 (<<$>>) :: (Functor f, Functor g) => (a -> b) -> f (g a) -> f (g b)
 (<<$>>) = fmap . fmap
 
