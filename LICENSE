<<<<<<< HEAD
The MIT License (MIT)
Copyright (c) 2016, Stephen Diehl
=======
Copyright (c) 2016-2017, Stephen Diehl
>>>>>>> 12cd9fae

Permission is hereby granted, free of charge, to any person obtaining a copy
of this software and associated documentation files (the "Software"), to
deal in the Software without restriction, including without limitation the
rights to use, copy, modify, merge, publish, distribute, sublicense, and/or
sell copies of the Software, and to permit persons to whom the Software is
furnished to do so, subject to the following conditions:

The above copyright notice and this permission notice shall be included in
all copies or substantial portions of the Software.

THE SOFTWARE IS PROVIDED "AS IS", WITHOUT WARRANTY OF ANY KIND, EXPRESS OR
IMPLIED, INCLUDING BUT NOT LIMITED TO THE WARRANTIES OF MERCHANTABILITY,
FITNESS FOR A PARTICULAR PURPOSE AND NONINFRINGEMENT. IN NO EVENT SHALL THE
AUTHORS OR COPYRIGHT HOLDERS BE LIABLE FOR ANY CLAIM, DAMAGES OR OTHER
LIABILITY, WHETHER IN AN ACTION OF CONTRACT, TORT OR OTHERWISE, ARISING
FROM, OUT OF OR IN CONNECTION WITH THE SOFTWARE OR THE USE OR OTHER DEALINGS
IN THE SOFTWARE.<|MERGE_RESOLUTION|>--- conflicted
+++ resolved
@@ -1,9 +1,5 @@
-<<<<<<< HEAD
 The MIT License (MIT)
-Copyright (c) 2016, Stephen Diehl
-=======
-Copyright (c) 2016-2017, Stephen Diehl
->>>>>>> 12cd9fae
+Copyright (c) 2016-2017, Stephen Diehl, 2017, Serokell
 
 Permission is hereby granted, free of charge, to any person obtaining a copy
 of this software and associated documentation files (the "Software"), to
